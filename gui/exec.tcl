#
# Copyright 2004-2008 University of Zagreb, Croatia.
#
# Redistribution and use in source and binary forms, with or without
# modification, are permitted provided that the following conditions
# are met:
# 1. Redistributions of source code must retain the above copyright
#    notice, this list of conditions and the following disclaimer.
# 2. Redistributions in binary form must reproduce the above copyright
#    notice, this list of conditions and the following disclaimer in the
#    documentation and/or other materials provided with the distribution.
#
# THIS SOFTWARE IS PROVIDED BY AUTHOR AND CONTRIBUTORS ``AS IS'' AND
# ANY EXPRESS OR IMPLIED WARRANTIES, INCLUDING, BUT NOT LIMITED TO, THE
# IMPLIED WARRANTIES OF MERCHANTABILITY AND FITNESS FOR A PARTICULAR PURPOSE
# ARE DISCLAIMED.  IN NO EVENT SHALL AUTHOR OR CONTRIBUTORS BE LIABLE
# FOR ANY DIRECT, INDIRECT, INCIDENTAL, SPECIAL, EXEMPLARY, OR CONSEQUENTIAL
# DAMAGES (INCLUDING, BUT NOT LIMITED TO, PROCUREMENT OF SUBSTITUTE GOODS
# OR SERVICES; LOSS OF USE, DATA, OR PROFITS; OR BUSINESS INTERRUPTION)
# HOWEVER CAUSED AND ON ANY THEORY OF LIABILITY, WHETHER IN CONTRACT, STRICT
# LIABILITY, OR TORT (INCLUDING NEGLIGENCE OR OTHERWISE) ARISING IN ANY WAY
# OUT OF THE USE OF THIS SOFTWARE, EVEN IF ADVISED OF THE POSSIBILITY OF
# SUCH DAMAGE.
#
# This work was supported in part by the Croatian Ministry of Science
# and Technology through the research contract #IP-2003-143.
#


#****f* exec.tcl/nexec
# NAME
#   nexec -- execute program
# SYNOPSIS
#   set result [nexec $args]
# FUNCTION
#   Executes the sting given in args variable. The sting is not executed
#   if IMUNES is running in editor only mode. Execution of a string can
#   be local or remote. If socket can not be opened in try of a remote
#   execution, mode is switched to editor only mode.
# INPUTS
#   * args -- the string that should be executed localy or remotely.
# RESULT
#   * result -- the standard output of the executed string.
#****
proc nexec { node args } {
    global exec_servers

# debug output of every command
#puts "nexec($node): $args"
#if {[lsearch $args ngctl] != -1 } {
#	puts "XXX $args"
#    set fileId [open "nexec.log" a]
#    puts $fileId $args
#    close $fileId
#}
    # safely exec the given command, printing errors to stdout
    if { $node == "localnode" } { ;# local execution
	if { [ catch {eval exec $args} e ] } {
	    if { $e == "child process exited abnormally" } { return };# ignore
	    puts "error executing: exec $args ($e)"
	}
	return $e
    } else {
	puts "error: nexec called with node=$node"
    }
}


proc acquireOperModeLock { mode } {
    global setOperMode_lock oper_mode

    if { ![info exists setOperMode_lock] } { set setOperMode_lock 0 }
    if { $oper_mode == "exec" } {
	# user somehow pressed start while we were still shutting down...
	if { $mode == "exec" } {
	    set choice [tk_messageBox -type yesno -default no -icon warning \
			-message "You have selected to start the session while the previous one is still shutting down. Are you sure you want to interrupt the shutdown? (not recommended)"]
	    if { $choice == "no" } {
		set activetool select
		return; # return and allow previous setOperMode to finish...
	    }
	# check if user pressed stop while we were starting up...
	} elseif { $setOperMode_lock } { ;# mode == "edit"
	    set choice [tk_messageBox -type yesno -default no -icon warning \
			-message "You are trying to stop the session while it is still starting. Are you sure you want to interrupt the startup? (not recommeded)"]
	    if { $choice == "no" } {
		set activetool select
		return; # return and allow previous setOperMode to finish...
	    }
	}
    }

    set setOperMode_lock 1
}

proc releaseOperModeLock { } {
    global setOperMode_lock
    set setOperMode_lock 0
}

proc checkRJ45s {} {
    global systype node_list g_prefs

    if { [lindex $systype 0] == "Linux" } {
	if { [file isdirectory /sys/class/net] } {
	    set extifcs [nexec localnode ls /sys/class/net]
	} else {
	    set extifcs [nexec localnode /sbin/ifconfig -a -s | tail -n +2 | awk "{ print \$1 }" | xargs]
	}
        set extifcs \
           [lreplace $extifcs [lsearch $extifcs lo] [lsearch $extifcs lo]]
    } else {
        set extifcs [nexec localnode ifconfig -l]
        set extifcs \
           [lreplace $extifcs [lsearch $extifcs lo0] [lsearch $extifcs lo0]]
    }

    foreach node $node_list {
	if { [getNodeLocation $node] != "" } { continue }
        if { [nodeType $node] == "rj45" } {
        set i [lsearch $extifcs [getNodeName $node]]
        if { $i >= 0 } { continue }
        set msg "Error: external interface \"[getNodeName $node]\""
        set msg "$msg does not exist. Press OK to continue with RJ45s"
        set msg "$msg disabled. NOTE: this setting can be re-enabled"
        set msg "$msg through Session > Options..."
        set choice [tk_messageBox -type okcancel -icon error -message $msg]
        if { $choice == "cancel" } {
	    return -1
        }
	setSessionOptions "" "enablerj45=0"
        break;
        }
    }
    return 0
}

proc drawToolbar { mode } {
    global CORE_DATA_DIR
    global activetoolp defSelectionColor
    set activetoolp ""
    markerOptions off

    #
    # edit mode button bar
    #
    set buttons [list start link]
    foreach b $buttons {
        if { $mode == "exec"} { destroy .left.$b } else {
	    # add buttons when in edit mode
	    set imgf "$CORE_DATA_DIR/icons/tiny/$b.gif"
	    set image [image create photo -file $imgf]
	    catch {
	    radiobutton .left.$b -indicatoron 0 \
		-variable activetool -value $b -selectcolor $defSelectionColor \
		-width 32 -height 32 -image $image \
		-command "popupMenuChoose \"\" $b $imgf"
	        leftToolTip $b .left
	    	pack .left.$b -side top
	    }
	}
    }
    # popup toolbar buttons have submenus
    set buttons {routers hubs bgobjs}
    foreach b $buttons {
        if { $mode == "exec"} { destroy .left.$b } else {
	    # create buttons for parent items
	    set menubuttons { }
	    if { $b == "routers" } {
	    	set menubuttons [getNodeTypeNames]
	    } elseif { $b == "hubs" } {
	        set menubuttons { hub lanswitch wlan rj45 tunnel }
	    } elseif { $b == "bgobjs" } {
	    	set menubuttons { marker oval rectangle text }
	    }
	    set firstb [lindex $menubuttons 0]
	    set firstfn "$CORE_DATA_DIR/icons/tiny/$firstb.gif"
	    set image [image create photo -file $firstfn]
    	    $image read "$CORE_DATA_DIR/icons/tiny/arrow.gif" -to 27 22
	    # create the parent menu
	    menubutton .left.$b -indicatoron 0 -direction right \
	    			-width 32 -height 32 -image $image \
				-padx 0 -pady 0 -relief raised \
				-menu .left.${b}.menu
	    set buttonmenu [menu .left.${b}.menu \
	    			-activebackground $defSelectionColor \
	    			-borderwidth 1 -tearoff 0]
	    # create the child menutbuttons
	    drawToolbarSubmenu $b $menubuttons
	    # tooltips for parent and submenu items
	    leftToolTip $b .left
	    bind $buttonmenu <<MenuSelect>> {leftToolTipSubMenu %W}
 	    bind $buttonmenu <Leave> {
		set newlen [expr {[string length %W] - 6}]
		set w [string range %W 0 $newlen]
		destroy ${w}.balloon
	    }
	    # set submenu tooltips for user-defined types to type name
	    setLeftTooltips $b $menubuttons
	    pack .left.$b -side top
	}
    }

    #
    # Exec mode button bar
    #
    if { "$mode" == "edit" } {
	.left.start configure -command "startStopButton exec"
    }
    foreach b {stop observe plot marker twonode run } {
	if { "$mode" != "exec" } { destroy .left.$b } else {
	    set cmd ""
	    set fn "$CORE_DATA_DIR/icons/tiny/$b.gif"
	    set image [image create photo -file $fn]
	    if { $b == "stop" } {
		set cmd "startStopButton edit"
	    } elseif { $b == "observe" } {
	    	set cmd "popupObserverWidgets"
	    } elseif { $b == "marker" } {
		set cmd "markerOptions on"
	    } elseif { $b == "mobility" } {
		set cmd "popupMobilityDialog"
	    } elseif { $b == "twonode" } {
		set cmd "popupTwoNodeDialog"
	    } elseif { $b == "run" } {
		set cmd "popupRunDialog"
	    }
	    # add more cmds here
	    radiobutton .left.$b -indicatoron 0 \
		-variable activetool -value $b -command $cmd \
		-selectcolor [.left cget -bg] \
		-width 32 -height 32 -activebackground gray -image $image
	    leftToolTip $b .left
	    pack .left.$b -side top
	}
    }
    # turn off any existing tooltip
    balloon .left ""
}

proc drawToolbarSubmenu { b menubuttons } {
    global CORE_DATA_DIR
    set buttonmenu .left.${b}.menu

    if { ![winfo exists $buttonmenu] } {
	return ;# this may occur in exec mode
    }

    $buttonmenu delete 0 end

    foreach menubutton $menubuttons {
	if { $b == "routers" } {
	    set imgf [getNodeTypeImage $menubutton tiny]
	} else {
	    set imgf "$CORE_DATA_DIR/icons/tiny/${menubutton}.gif"
	}
	if { ![file exists $imgf] } { ;# pop custom filename from list
	    puts "**warning: missing icon $imgf"
	    continue
	}
	set img [createImageButton $imgf 0]
	$buttonmenu add command -image $img -columnbreak 1  \
		-command "popupMenuChoose $b $menubutton $imgf"
    }
    # add an edit button to the end of the row
    if { $b == "routers" } {
	set imgf "$CORE_DATA_DIR/icons/normal/document-properties.gif"
	set img [createImageButton $imgf 0]
	$buttonmenu add command -image $img -columnbreak 1 \
		-command "popupNodesConfig"
    }
}

proc setSessionStartStopMenu { mode } {
    if { $mode == "exec" } {
	catch   {.menubar.session entryconfigure "Start" \
		-label "Stop" -command "startStopButton edit"}
    } else {
	catch  {.menubar.session entryconfigure "Stop" \
	   	-label "Start" -command "startStopButton exec"}
    }
}

proc updateMenus { mode } {
    set s "normal"
    if { $mode == "exec" } {
	set s "disabled"
    }
    .menubar.tools entryconfigure "Auto rearrange all" -state $s
    .menubar.tools entryconfigure "Auto rearrange selected" -state $s
    .menubar.session entryconfigure "Node types..." -state $s
    .menubar.session entryconfigure "Emulation servers..." -state $s

    if { $s == "normal" } { set s "" }
    updateUndoRedoMenu $s
}

proc startStopButton { mode } {
    global activetool
    #
    # Prepare API channel for emulation. Do this before any GUI changes
    # so that connect failures leave the GUI in edit mode.
    setSystype
    global systype
    set emul_sock 0
    if { $mode == "exec" } {
	set msg "The CORE daemon must be running and your kernel must support"
	set msg "$msg virtualization for the emulation to start."
    } elseif { $mode == "edit" } {
	set msg "Communication with daemon was lost."
    } else {
	puts "unsupported mode: $mode"
	return
    }

    set plugin [lindex [getEmulPlugin "*"] 0]
    set emul_sock [pluginConnect $plugin connect true]

    if { $emul_sock == "" || $emul_sock == -1 } {
	tk_messageBox -type ok -icon warning -message $msg
	releaseOperModeLock
	set activetool select
	return
    }
    setOperMode $mode
}

#****f* exec.tcl/setOperMode
# NAME
#   setOperMode -- set operating mode
# SYNOPSIS
#   setOperMode $mode
# FUNCTION
#   Sets imunes operating mode to the value of the parameter mode.
#   The mode can be set only to edit or exec.
#   When changing the mode to exec all the emulation interfaces are
#   checked (if they are nonexistent the message is displayed, and
#   mode is not changed), all the required buttons are disabled
#  (except the simulation/Terminate button, that is enabled) and
#   procedure deployCfg is called.
#   When changing the mode to edit, all required buttons are enabled
#   (except for simulation/Terminate button that is disabled) and
#   procedure cleanupCfg is called.
# INPUTS
#   * mode -- the new operating mode. Can be edit or exec.
#****
proc setOperMode { mode { type "" } } {
    global oper_mode activetool
    global undolevel redolevel
    global g_prefs

    # special handling when experiment is already running
    acquireOperModeLock $mode

    # Verify that links to external interfaces are properly configured
    if { $mode == "exec" && [getSessionOption enablerj45 1]==1 } {
	if { [checkRJ45s] < 0 } {
	    releaseOperModeLock
	    set activetool select
	    return
	}
    }

    # start/stop menu item
    setSessionStartStopMenu $mode

    #
    # take care of GUI changes and bindings when switching modes
    #
    drawToolbar $mode
    if { $mode == "edit" } { ;# these are the default bindings
	.c bind node <Double-1> "popupConfigDialog .c"
	.c bind nodelabel <Double-1> "popupConfigDialog .c"
    } else { ;# double-click to open shell
	.c bind node <Double-1> "button3node .c %x %y shift"
	.c bind nodelabel <Double-1> "button3node .c %x %y shift"
    }
    set activetool select
    .left.select configure -state active
    updateMenus $mode
    blinkCEL "stop"

    #
    # Start/stop the emulation
    #
    ### start button is pressed
    if { "$mode" == "exec" } {
	rearrange_off
	set oper_mode exec
	resetAllNodeCoords save
	clearExceptions "" ""
	throwCEL true

	# Bind left mouse click to displaying the CPU usage in
	# a graph format
	bind .bottom.cpu_load <1> {manageCPUwindow %X %Y 1}

	monitor_loop
        set plugin [lindex [getEmulPlugin "*"] 0]
        set emul_sock [pluginConnect $plugin connect false]
	if {$type != "connect"} {
	    deployCfgAPI $emul_sock
	}
	widget_loop
	mobility_script_loop
    ### stop button is pressed
    } else {
	if {$oper_mode != "edit"} {
	    set t_start [clock seconds]
	    shutdownSession
	    statgraph off 0
	    set t_elapsed [expr {[clock seconds] - $t_start}]
	    statline "Cleanup completed in $t_elapsed seconds."
	}
	clearLinkHighlights
	catch { destroy .popup }
	clearWlanLinks ""
	widgets_stop
	set oper_mode edit

	# Bind left mouse click to clearing the CPU graph
	bind .bottom.cpu_load <1> {manageCPUwindow %X %Y 0}
	manageCPUwindow %X %Y 0
    }
    .c config -cursor left_ptr
    releaseOperModeLock
}


#****f* exec.tcl/statline
# NAME
#   statline -- status line
# SYNOPSIS
#   statline $line
# FUNCTION
#   Sets the string of the status line. If the execution mode is
#   set to batch the line is just printed on the standard output.
# INPUTS
#   * line -- line to be displayed
#****
proc statline {line} {
    global execMode

    if {$execMode == "batch" || $execMode == "addons"} {
	puts $line
    } else {
	.bottom.textbox config -text "$line"
	animateCursor
    }
}

proc getNextMac {} {
    global mac_byte4 mac_byte5

    set a [format %.2x $mac_byte4]
    set b [format %.2x $mac_byte5]
    incr mac_byte5
    if { $mac_byte5 >= 255 } {
	set mac_byte5 0
	incr mac_byte4
    }
    return "00:00:00:aa:$a:$b"
}


#****f* exec.tcl/monitor_loop
# NAME
#   monitor_loop -- monitor loop
# SYNOPSIS
#   monitor_loop
# FUNCTION
#   Calculates the usage of cpu, mbuffers and mbuf clusters.
#   The results are displayed in status line and updated
#   every two seconds.
#****
proc monitor_loop {} {
    global oper_mode systype
    global server_cpuusage
    global exec_servers


    if {$oper_mode != "exec"} {
	.bottom.cpu_load config -text ""
	.bottom.mbuf config -text ""
	return
    }

    if { [lindex $systype 0] == "Linux" } {
	set cpuusage [getCPUUsage]

	#TODO: get the cpu usage on all the assigned server
	# store usage history for each server stored in an array list
	set assigned_servers [getAssignedRemoteServers]
	for {set i 0} {$i <= [llength $assigned_servers]} {incr i} {
	    if {$i == [llength $assigned_servers]} {
		# localhost
		set ip [getMyIP]
		set cpuusageforserver [lindex $cpuusage 0]
	    } else {
		set server [lindex $assigned_servers $i]
                set srv [array get exec_servers $server]
                if { $srv == "" } { continue }
                set ip [lindex $srv 0]
		# TODO: receive CPU usage from other servers
		set cpuusageforserver 0
	    }

	    # append the latest cpu value to the end of list and
	    # only keep and display the last 20 values for each server
	    set server_cpuusage($ip) [lappend server_cpuusage($ip) $cpuusageforserver]
	    if { [llength $server_cpuusage($ip)] > 20 } {
		set server_cpuusage($ip) [lreplace $server_cpuusage($ip) 0 0]
	    }
	}


	#plot the usage data if cpu windows already opened
	# for all servers
	if { [winfo exists .cpu]} {
	    plotCPUusage
	}

	set cputxt "CPU [lindex $cpuusage 0]% ("
	set cpuusage [lreplace $cpuusage 0 0]
	for { set n 0 } { $n < [llength $cpuusage] } { incr n } {
	    if { $n > 0 } { set cputxt "${cputxt}/" }
	    set cputxt "${cputxt}[lindex $cpuusage $n]"
	}
	set cputxt "$cputxt)"
	set cpulen [expr {[string length $cputxt] - 2}]
	set labellen [.bottom.cpu_load cget -width]
	if { $cpulen < $labellen } { set cpulen $labellen }
	set stats [nexec localnode vmstat | tail -n 1 ]
	set mem_free [lindex $stats 3]
	set mem_free_mb [expr { $mem_free / 1024 }]
        .bottom.cpu_load config -text $cputxt -width $cpulen
	.bottom.mbuf config -text " ${mem_free_mb}M free"
	after 2000 { monitor_loop }
	return
    }

    set defaultname "."
	set cpun 4

    # CPU usage from `vimage -l`
    set vimagetext [nexec localnode vimage -l $defaultname | xargs]
    set vimagelist [split $vimagetext :]
    set cpuline [lindex $vimagelist $cpun]
    set cpu [lindex [split $cpuline %] 0]

    .bottom.cpu_load config -text "CPU $cpu%"

    # mbuf usage from `netstat -m`
    set nstout [split [nexec localnode netstat -m] ]
    set mbufline [split [lindex $nstout 0] /]
    set mbufs [lindex $mbufline 0]
    set nmbufs [lindex [split [lindex $mbufline 2] " "] 0]
    set mbufp [expr $mbufs * 100 / $nmbufs]
    .bottom.mbuf config -text "mbuf $mbufp%"

    after 2000 { monitor_loop }
}


#****f* exec.tcl/execSetLinkParams
# NAME
#   execSetLinkParams -- in exec mode set link parameters
# SYNOPSIS
#   execSetLinkParams $eid $link
# FUNCTION
#   Sets the link parameters during execution.
#   All the parameters are set at the same time.
# INPUTS
#   eid -- experiment id
#   link -- link id
#****
proc execSetLinkParams { eid link } {
    set lnode1 [lindex [linkPeers $link] 0]
    set sock [lindex [getEmulPlugin $lnode1] 2]
    sendLinkMessage $sock $link modify
    return
}


# command executed when popup menu item is selected
proc popupMenuChoose { parent b imgf } {
    global activetool activetool_prev activetool_prev_imgf activetoolp
    #puts "popupMenuChoose $parent -> $b ($activetoolp -> $activetool)"

    # deselect previous item
    if { $activetoolp != "" } {
	set img [createImageButton $activetool_prev_imgf 1]
	.left.$activetoolp configure -image $img -relief raised
    }
    if {$activetool_prev == "marker"} { markerOptions off }

    # change the active item; we need activetool_prev b/c of radio button
    set activetoolp $parent
    set activetool $b
    set activetool_prev $b	;# previously-selected activetool
    set activetool_prev_imgf $imgf ;# previously-selected button image file

    # hint for topogen
    global g_last_selected_node_type
    if { $activetoolp == "routers" || $activetoolp == "hubs" } {
	set g_last_selected_node_type [list $parent $b $imgf]
    }

    # select a new button
    if { $parent != "" } {
	set img [createImageButton $imgf 2]
	.left.$parent configure -image $img -relief sunken
    }

    if {$activetool == "marker"} { markerOptions on }

    # status message
    .bottom.textbox config -text "$b tool selected"

}

#
# Boeing - create an image for use on the button toolbar
# style 0 = no arrow, 1 = arrow, 2 = arrow + select color
proc createImageButton { imgf style } {
    global CORE_DATA_DIR defSelectionColor

    if { [catch {set img [image create photo -file $imgf] } e] } {
	puts "warning: error opening button image $imgf ($e)"
	set img [image create photo] ;# blank button
    }
    # add an arrow to the button
    if { $style > 0 } {
	$img read "$CORE_DATA_DIR/icons/tiny/arrow.gif" -to 27 22
	if { $style == 2 } { ;# highlight the button
	    set img2 [image create photo]
	    $img2 put [$img data -background $defSelectionColor]
	    set img $img2
	}
    }
    return $img

}

# Boeing: status bar graph
proc statgraph { cmd n } {
    global statgraph_max statgraph_current tk_patchLevel execMode

    if { $execMode != "interactive" || ![info exists tk_patchLevel] } {
	return
    }

    switch -exact $cmd {
	on {
		if { $n == 0 } { return } ;# Boeing: prevent div by 0
		set statgraph_max $n
		set statgraph_current 0
		label .bottom.status -relief sunken -bd 1 -anchor w -width 2 \
			-background green -justify center
		label .bottom.status2 -relief sunken -bd 1 -anchor w -width 12
		pack .bottom.status .bottom.status2  -side left \
			-before .bottom.textbox
	}
	off {
		set statgraph_max 0
		set statgraph_current 0
		destroy .bottom.status
		destroy .bottom.status2
	}
	inc {
		# Boeing: prevent div by 0
		if { $n == 0 || $statgraph_max == 0 } { return }
		incr statgraph_current $n
		set p [expr $statgraph_current.0 / $statgraph_max.0]
		set width [expr int($p * 15)]
		.bottom.status config -width $width
    		.bottom.status config -text "  ([expr int($p*100)]%)"
		.bottom.status2 config -width [expr 15-$width]
	}
    }
}

proc popupConnectMessage { dst } {
    global CORE_DATA_DIR execMode

    if { $execMode != "interactive" } { return }

    set wi .popupConnectMessage
    catch { destroy $wi }
    toplevel $wi
    wm transient $wi .
    wm title $wi "Connecting"

    set i [image create photo -file $CORE_DATA_DIR/icons/normal/lanswitch.gif]
    frame $wi.txt
    label $wi.txt.ico -image $i
    label $wi.txt.label1 -text "Please wait, connecting to $dst..."
    pack $wi.txt.ico $wi.txt.label1 -side left -padx 4 -pady 4
    pack $wi.txt -side top

    if { [exec id -u] != 0 } {
	frame $wi.txt2
	set longtext "(Note: remote emulation may have been enabled\n"
	set longtext "$longtext because you are not running as root.)"
	label $wi.txt2.label2 -text $longtext
	pack $wi.txt2.label2 -side left -padx 4 -pady 4
	pack $wi.txt2 -side bottom
    }

    after 100 { catch { grab .popupConnectMessage } }
    update
}

proc popdownConnectMessage { } {
	catch { destroy .popupConnectMessage }
}

proc updateConnectMessage { dst } {
    set wi .popupConnectMessage
    catch {
    $wi.txt.label1 configure -text "Please wait, connecting to $dst..."
    }
}

# helper to return the list of assigned remote execution servers
proc getAssignedRemoteServers {} {
    global node_list
    set servers {}
    foreach node $node_list {
	set server [getNodeLocation $node]
	if { $server == "" } { continue }
	if { [lsearch -exact $servers $server] < 0 } {
	    lappend servers $server
	}
    }
    return $servers
}

# generate a separate window for displaying CPU
proc manageCPUwindow {xpos ypos start} {

    global exec_servers
    global server_cpuusage

    if {$start == 1} {
	if { ![winfo exists .cpu]} {
            toplevel .cpu
	    wm geometry .cpu 200x210+$xpos+$ypos
	    wm resizable .cpu 0 0
	    wm title .cpu "CPU Usage"
	    canvas .cpu.graph -width 200 -height 210
	    pack .cpu.graph
	}
    } else {
	if { [winfo exists .cpu]} {
	    destroy .cpu
	    set assigned_servers [getAssignedRemoteServers]

	    for {set i 0} {$i <= [llength $assigned_servers]} {incr i} {
		if {$i == [llength $assigned_servers]} {
		    set ip [getMyIP]
		} else {
		    set server [lindex $assigned_servers $i]
		    set srv [array get exec_servers $server]
		    if { $srv == "" } { continue }
		    set ip [lindex $srv 0]
		}
		set server_cpuusage($ip) [lreplace $server_cpuusage($ip) 0 end]
	    }
	}
    }
}

proc getMyIP { } {
    variable myIP
    if { ![info exists myIP] } {
	if { [catch {set theServer [socket -server none \
					   -myaddr [info hostname] 0]} ] } {
	    set myIP "127.0.0.1"
	} else {
	    set myIP [lindex [fconfigure $theServer -sockname] 0]
	    close $theServer
	}
    }
    return $myIP
<<<<<<< HEAD
=======

>>>>>>> 88ffcaac
}

# display all values stored in cpu usage history for each server
proc plotCPUusage { } {
    global cpu_palettes
    global exec_servers
    global server_cpuusage

    .cpu.graph delete "all"
    .cpu.graph create line 0 100 200 100 -width 2
    .cpu.graph create line 0 80 200 80 -width 1
    .cpu.graph create line 0 60 200 60 -width 1
    .cpu.graph create line 0 40 200 40 -width 1
    .cpu.graph create line 0 20 200 20 -width 1
    .cpu.graph create line 0 0 200 0 -width 1

    .cpu.graph create line 40 0 40 100 -width 1
    .cpu.graph create line 80 0 80 100 -width 1
    .cpu.graph create line 120 0 120 100 -width 1
    .cpu.graph create line 160 0 160 100 -width 1
    .cpu.graph create line 200 0 200 100 -width 1

    # for each server create a plot of cpu usage
    set assigned_servers [getAssignedRemoteServers]
    for {set i 0} {$i <= [llength $assigned_servers]} {incr i} {
	if {$i == [llength $assigned_servers]} {
	    set ip [getMyIP]
	} else {
	    set server [lindex $assigned_servers $i]
            set srv [array get exec_servers $server]
            if { $srv == "" } { continue }
            set ip [lindex $srv 0]
	}

	#need to add multiple cpuusgaehistory (array)
	for { set n 1 } { $n < [llength $server_cpuusage($ip)] } { incr n } {
	    set prevn [expr {$n - 1}]
	    set x1 [expr {$prevn * 10}]
	    set y1 [expr {100 - [lindex $server_cpuusage($ip) $prevn]}]
	    set x2 [expr {$n * 10}]
	    set y2 [expr {100 - [lindex $server_cpuusage($ip) $n]}]
	    if {$i < [llength $cpu_palettes]} {
		    .cpu.graph create line $x1 $y1 $x2 $y2 -fill [lindex $cpu_palettes $i]
		} else {
		    .cpu.graph create line $x1 $y1 $x2 $y2 -fill [lindex $cpu_palettes end]

		}
	    #debug
	    #puts " cpu $x1 $y1 $x2 $y2"
	}

	#for each server create a legend (limited to 8)
	set legendtext $ip
	append legendtext " " [lindex $server_cpuusage($ip) end] "%"

	set legendy [expr {($i * 10) + 120}]
	set legendx 10
	if {$i < [llength $cpu_palettes]} {
	    .cpu.graph create rectangle $legendx $legendy \
		[expr {$legendx + 8}] [expr {$legendy + 8}] \
		-fill [lindex $cpu_palettes $i]
	    .cpu.graph create text [expr {$legendx + 15}] [expr {$legendy + 4}]\
		-text $legendtext -fill [lindex $cpu_palettes $i] \
		-anchor w -justify left
	} else {
	    .cpu.graph create rectangle $legendx $legendy \
		[expr {$legendx + 8}] [expr {$legendy + 8}] \
		-fill [lindex $cpu_palettes end]
	    .cpu.graph create text [expr {$legendx + 15}] [expr {$legendy + 4}]\
		-text $legendtext -fill [lindex $cpu_palettes end] \
		-anchor w -justify left

	}

    }
}
<|MERGE_RESOLUTION|>--- conflicted
+++ resolved
@@ -783,10 +783,6 @@
 	}
     }
     return $myIP
-<<<<<<< HEAD
-=======
-
->>>>>>> 88ffcaac
 }
 
 # display all values stored in cpu usage history for each server
