--- conflicted
+++ resolved
@@ -44,8 +44,6 @@
 
 # Pre-Req Python Requirements
 
-<<<<<<< HEAD
-=======
 The newly added gRPC API which depends on python library grpcio is not commonly found within system repos.
 To account for this it would be recommended to install the python dependencies using the **requirements.txt** found in
 the latest [CORE Release](https://github.com/coreemu/core/releases).
@@ -57,7 +55,6 @@
 sudo python3 -m pip install -r requirements.txt
 ```
 
->>>>>>> e11ec020
 ## Ubuntu 19.04
 
 Ubuntu 19.04 can provide all the packages needed at the system level and can be installed as follows:
